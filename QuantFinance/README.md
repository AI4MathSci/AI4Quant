--- conflicted
+++ resolved
@@ -181,30 +181,13 @@
 ```
 
 ### Getting OpenAI API Key
-<<<<<<< HEAD
-
-<<<<<<< HEAD
-1. Go to https://www.reddit.com/prefs/apps
-2. Click "create another app..."
-3. Fill in the required information:
-   - Name: Your app name
-   - Type: Script
-   - Description: Optional
-   - About URL: Optional
-   - Redirect URI: http://localhost:8080
-4. Click "create app"
-5. Note down the credentials:
-   - Client ID: The string under "personal use script"
-   - Client Secret: The string labeled "secret"
-   - User Agent: The string labeled "developers"
-=======
+
 1. Visit [OpenAI API Platform](https://platform.openai.com/)
 2. Create an account or sign in
 3. Navigate to API Keys section
 4. Generate a new API key
 5. Add billing information (required for API usage)
 6. Copy the key to your `.env` file
->>>>>>> 76faa53 (more sophisticated trading strategies, sentiment analysis, back testing)
 
 **Note**: Without an OpenAI API key, sentiment analysis will be disabled, but technical trading strategies will work normally.
 
@@ -255,65 +238,6 @@
 - **Comprehensive**: News + SEC filings + earnings reports
 - **Filings**: SEC documents only (10-K, 10-Q, etc.)
 
-=======
-
-1. Visit [OpenAI API Platform](https://platform.openai.com/)
-2. Create an account or sign in
-3. Navigate to API Keys section
-4. Generate a new API key
-5. Add billing information (required for API usage)
-6. Copy the key to your `.env` file
-
-**Note**: Without an OpenAI API key, sentiment analysis will be disabled, but technical trading strategies will work normally.
-
-## 📊 Trading Features
-
-### 🎯 **Optimization Methodology**
-
-Our **split-sample optimization** provides professional-grade parameter tuning:
-
-1. **Data Splitting**: Automatically divides historical data into training (70%) and testing (30%) periods
-2. **Parameter Grid Search**: Tests hundreds of parameter combinations systematically  
-3. **Dual Strategy Testing**: Compares sentiment-enhanced vs technical-only approaches
-4. **Out-of-Sample Validation**: Ensures results are not overfitted to historical data
-5. **Confidence Scoring**: Provides reliability metrics for recommendations
-
-### 🏃 **Optimization Speed Levels**
-
-| Speed Level | Combinations | Duration | Use Case |
-|-------------|-------------|----------|----------|
-| **Lightning** | ~18 | 30 sec | Quick testing |
-| **Fast** | ~48 | 1 min | Rapid iteration |
-| **Medium** | ~120 | 2-3 min | Balanced approach |
-| **Balanced** | ~240 | 4-6 min | Thorough testing |
-| **Thorough** | ~400 | 8-12 min | Comprehensive analysis |
-| **Exhaustive** | 800+ | 15-30+ min | Maximum precision |
-
-### 📈 **Trading Strategies**
-
-#### **Simple Moving Average (SMA)**
-- **Parameters**: Window size (5-50 periods)
-- **Signals**: Buy when price crosses above SMA, sell when below
-- **Optimization**: Automatically finds optimal window for your data
-
-#### **RSI (Relative Strength Index)**
-- **Parameters**: Period (5-30), Overbought (60-90), Oversold (10-40)
-- **Signals**: Buy when RSI < oversold, sell when RSI > overbought
-- **Optimization**: Tunes all three parameters simultaneously
-
-#### **Bollinger Bands**
-- **Parameters**: Period (10-30), Standard deviation (1.0-3.0)
-- **Signals**: Buy at lower band, sell at upper band
-- **Optimization**: Finds optimal band configuration
-
-### 🧠 **Sentiment Analysis Integration**
-
-#### **Analysis Scopes**
-- **News**: Recent financial news articles
-- **Comprehensive**: News + SEC filings + earnings reports
-- **Filings**: SEC documents only (10-K, 10-Q, etc.)
-
->>>>>>> 76faa537
 #### **Advanced Features**
 - **Risk Factor Analysis**: Company, industry, and market risks
 - **Catalyst Analysis**: Potential positive/negative price drivers
